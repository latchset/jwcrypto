# Copyright (C) 2015 JWCrypto Project Contributors - see LICENSE file

from jwcrypto.common import JWException
from jwcrypto.common import JWSEHeaderParameter, JWSEHeaderRegistry
from jwcrypto.common import base64url_decode, base64url_encode
from jwcrypto.common import json_decode, json_encode
from jwcrypto.jwa import JWA
from jwcrypto.jwk import JWK

<<<<<<< HEAD
__all__ = [
    'JWSHeaderParameter',
    'JWSHeaderRegistry',
    'jws_default_allowed_algs',
    'InvalidJWSSignature',
    'InvalidJWSObject',
    'InvalidJWSOperation',
    'JWSCore',
    'JWS',
]


# RFC 7515 - 9.1
# name: (description, supported?)
JWSHeaderParameter = namedtuple('Parameter',
                                'description mustprotect supported')
=======
>>>>>>> 061c654c
JWSHeaderRegistry = {
    'alg': JWSEHeaderParameter('Algorithm', False, True, None),
    'jku': JWSEHeaderParameter('JWK Set URL', False, False, None),
    'jwk': JWSEHeaderParameter('JSON Web Key', False, False, None),
    'kid': JWSEHeaderParameter('Key ID', False, True, None),
    'x5u': JWSEHeaderParameter('X.509 URL', False, False, None),
    'x5c': JWSEHeaderParameter('X.509 Certificate Chain', False, False, None),
    'x5t': JWSEHeaderParameter(
        'X.509 Certificate SHA-1 Thumbprint', False, False, None),
    'x5t#S256': JWSEHeaderParameter(
        'X.509 Certificate SHA-256 Thumbprint', False, False, None),
    'typ': JWSEHeaderParameter('Type', False, True, None),
    'cty': JWSEHeaderParameter('Content Type', False, True, None),
    'crit': JWSEHeaderParameter('Critical', True, True, None),
    'b64': JWSEHeaderParameter('Base64url-Encode Payload', True, True, None)
}
"""Registry of valid header parameters"""

jws_default_allowed_algs = [
    'HS256', 'HS384', 'HS512',
    'RS256', 'RS384', 'RS512',
    'ES256', 'ES384', 'ES512',
    'PS256', 'PS384', 'PS512']
"""Default allowed algorithms"""


class InvalidJWSSignature(JWException):
    """Invalid JWS Signature.

    This exception is raised when a signature cannot be validated.
    """

    def __init__(self, message=None, exception=None):
        msg = None
        if message:
            msg = str(message)
        else:
            msg = 'Unknown Signature Verification Failure'
        if exception:
            msg += ' {%s}' % str(exception)
        super(InvalidJWSSignature, self).__init__(msg)


class InvalidJWSObject(JWException):
    """Invalid JWS Object.

    This exception is raised when the JWS Object is invalid and/or
    improperly formatted.
    """

    def __init__(self, message=None, exception=None):
        msg = 'Invalid JWS Object'
        if message:
            msg += ' [%s]' % message
        if exception:
            msg += ' {%s}' % str(exception)
        super(InvalidJWSObject, self).__init__(msg)


class InvalidJWSOperation(JWException):
    """Invalid JWS Object.

    This exception is raised when a requested operation cannot
    be execute due to unsatisfied conditions.
    """

    def __init__(self, message=None, exception=None):
        msg = None
        if message:
            msg = message
        else:
            msg = 'Unknown Operation Failure'
        if exception:
            msg += ' {%s}' % str(exception)
        super(InvalidJWSOperation, self).__init__(msg)


class JWSCore(object):
    """The inner JWS Core object.

    This object SHOULD NOT be used directly, the JWS object should be
    used instead as JWS perform necessary checks on the validity of
    the object and requested operations.

    """

    def __init__(self, alg, key, header, payload, algs=None):
        """Core JWS token handling.

        :param alg: The algorithm used to produce the signature.
            See RFC 7518
        :param key: A (:class:`jwcrypto.jwk.JWK`) key of appropriate
            type for the "alg" provided in the 'protected' json string.
        :param header: A JSON string representing the protected header.
        :param payload(bytes): An arbitrary value
        :param algs: An optional list of allowed algorithms

        :raises ValueError: if the key is not a :class:`JWK` object
        :raises InvalidJWAAlgorithm: if the algorithm is not valid, is
            unknown or otherwise not yet implemented.
        """
        self.alg = alg
        self.engine = self._jwa(alg, algs)
        if not isinstance(key, JWK):
            raise ValueError('key is not a JWK object')
        self.key = key

        if header is not None:
            if isinstance(header, dict):
                self.header = header
                header = json_encode(header)
            else:
                self.header = json_decode(header)

            self.protected = base64url_encode(header.encode('utf-8'))
        else:
            self.header = dict()
            self.protected = ''
        self.payload = payload

    def _jwa(self, name, allowed):
        if allowed is None:
            allowed = jws_default_allowed_algs
        if name not in allowed:
            raise InvalidJWSOperation('Algorithm not allowed')
        return JWA.signing_alg(name)

    def _payload(self):
        if self.header.get('b64', True):
            return base64url_encode(self.payload).encode('utf-8')
        else:
            if isinstance(self.payload, bytes):
                return self.payload
            else:
                return self.payload.encode('utf-8')

    def sign(self):
        """Generates a signature"""
        payload = self._payload()
        sigin = b'.'.join([self.protected.encode('utf-8'), payload])
        signature = self.engine.sign(self.key, sigin)
        return {'protected': self.protected,
                'payload': payload,
                'signature': base64url_encode(signature)}

    def verify(self, signature):
        """Verifies a signature

        :raises InvalidJWSSignature: if the verification fails.
        """
        try:
            payload = self._payload()
            sigin = b'.'.join([self.protected.encode('utf-8'), payload])
            self.engine.verify(self.key, sigin, signature)
        except Exception as e:  # pylint: disable=broad-except
            raise InvalidJWSSignature('Verification failed', repr(e))
        return True


class JWS(object):
    """JSON Web Signature object

    This object represent a JWS token.
    """

    def __init__(self, payload=None, header_registry=None):
        """Creates a JWS object.

        :param payload(bytes): An arbitrary value (optional).
        :param header_registry: Optional additions to the header registry
        """
        self.objects = dict()
        if payload:
            self.objects['payload'] = payload
        self.verifylog = None
        self._allowed_algs = None
        self.header_registry = JWSEHeaderRegistry(JWSHeaderRegistry)
        if header_registry:
            self.header_registry.update(header_registry)

    @property
    def allowed_algs(self):
        """Allowed algorithms.

        The list of allowed algorithms.
        Can be changed by setting a list of algorithm names.
        """

        if self._allowed_algs:
            return self._allowed_algs
        else:
            return jws_default_allowed_algs

    @allowed_algs.setter
    def allowed_algs(self, algs):
        if not isinstance(algs, list):
            raise TypeError('Allowed Algs must be a list')
        self._allowed_algs = algs

    @property
    def is_valid(self):
        return self.objects.get('valid', False)

    # TODO: allow caller to specify list of headers it understands
    # FIXME: Merge and check to be changed to two separate functions
    def _merge_check_headers(self, protected, *headers):
        header = None
        crit = []
        if protected is not None:
            if 'crit' in protected:
                crit = protected['crit']
                # Check immediately if we support these critical headers
                for k in crit:
                    if k not in self.header_registry:
                        raise InvalidJWSObject(
                            'Unknown critical header: "%s"' % k)
                    else:
                        if not self.header_registry[k].supported:
                            raise InvalidJWSObject(
                                'Unsupported critical header: "%s"' % k)
            header = protected
            if 'b64' in header:
                if not isinstance(header['b64'], bool):
                    raise InvalidJWSObject('b64 header must be a boolean')

        for hn in headers:
            if hn is None:
                continue
            if header is None:
                header = dict()
            for h in list(hn.keys()):
                if h in self.header_registry:
                    if self.header_registry[h].mustprotect:
                        raise InvalidJWSObject('"%s" must be protected' % h)
                if h in header:
                    raise InvalidJWSObject('Duplicate header: "%s"' % h)
            header.update(hn)

        for k in crit:
            if k not in header:
                raise InvalidJWSObject('Missing critical header "%s"' % k)

        return header

    # TODO: support selecting key with 'kid' and passing in multiple keys
    def _verify(self, alg, key, payload, signature, protected, header=None):
        p = dict()
        # verify it is a valid JSON object and decode
        if protected is not None:
            p = json_decode(protected)
            if not isinstance(p, dict):
                raise InvalidJWSSignature('Invalid Protected header')
        # merge heders, and verify there are no duplicates
        if header:
            if not isinstance(header, dict):
                raise InvalidJWSSignature('Invalid Unprotected header')

        # Merge and check (critical) headers
        chk_hdrs = self._merge_check_headers(p, header)
        for hdr in chk_hdrs:
            if hdr in self.header_registry:
                if not self.header_registry.check_header(hdr, self):
                    raise InvalidJWSSignature('Failed header check')

        # check 'alg' is present
        if alg is None and 'alg' not in p:
            raise InvalidJWSSignature('No "alg" in headers')
        if alg:
            if 'alg' in p and alg != p['alg']:
                raise InvalidJWSSignature('"alg" mismatch, requested '
                                          '"%s", found "%s"' % (alg,
                                                                p['alg']))
            a = alg
        else:
            a = p['alg']

        # the following will verify the "alg" is supported and the signature
        # verifies
        c = JWSCore(a, key, protected, payload, self._allowed_algs)
        c.verify(signature)

    def verify(self, key, alg=None):
        """Verifies a JWS token.

        :param key: The (:class:`jwcrypto.jwk.JWK`) verification key.
        :param alg: The signing algorithm (optional). usually the algorithm
            is known as it is provided with the JOSE Headers of the token.

        :raises InvalidJWSSignature: if the verification fails.
        """

        self.verifylog = list()
        self.objects['valid'] = False
        obj = self.objects
        if 'signature' in obj:
            try:
                self._verify(alg, key,
                             obj['payload'],
                             obj['signature'],
                             obj.get('protected', None),
                             obj.get('header', None))
                obj['valid'] = True
            except Exception as e:  # pylint: disable=broad-except
                self.verifylog.append('Failed: [%s]' % repr(e))

        elif 'signatures' in obj:
            for o in obj['signatures']:
                try:
                    self._verify(alg, key,
                                 obj['payload'],
                                 o['signature'],
                                 o.get('protected', None),
                                 o.get('header', None))
                    # Ok if at least one verifies
                    obj['valid'] = True
                except Exception as e:  # pylint: disable=broad-except
                    self.verifylog.append('Failed: [%s]' % repr(e))
        else:
            raise InvalidJWSSignature('No signatures availble')

        if not self.is_valid:
            raise InvalidJWSSignature('Verification failed for all '
                                      'signatures' + repr(self.verifylog))

    def _deserialize_signature(self, s):
        o = dict()
        o['signature'] = base64url_decode(str(s['signature']))
        if 'protected' in s:
            p = base64url_decode(str(s['protected']))
            o['protected'] = p.decode('utf-8')
        if 'header' in s:
            o['header'] = s['header']
        return o

    def _deserialize_b64(self, o, protected):
        if protected is None:
            b64n = None
        else:
            p = json_decode(protected)
            b64n = p.get('b64')
            if b64n is not None:
                if not isinstance(b64n, bool):
                    raise InvalidJWSObject('b64 header must be boolean')
        b64 = o.get('b64')
        if b64 == b64n:
            return
        elif b64 is None:
            o['b64'] = b64n
        else:
            raise InvalidJWSObject('conflicting b64 values')

    def deserialize(self, raw_jws, key=None, alg=None):
        """Deserialize a JWS token.

        NOTE: Destroys any current status and tries to import the raw
        JWS provided.

        :param raw_jws: a 'raw' JWS token (JSON Encoded or Compact
         notation) string.
        :param key: A (:class:`jwcrypto.jwk.JWK`) verification key (optional).
         If a key is provided a verification step will be attempted after
         the object is successfully deserialized.
        :param alg: The signing algorithm (optional). usually the algorithm
         is known as it is provided with the JOSE Headers of the token.

        :raises InvalidJWSObject: if the raw object is an invaid JWS token.
        :raises InvalidJWSSignature: if the verification fails.
        """
        self.objects = dict()
        o = dict()
        try:
            try:
                djws = json_decode(raw_jws)
                if 'signatures' in djws:
                    o['signatures'] = list()
                    for s in djws['signatures']:
                        os = self._deserialize_signature(s)
                        o['signatures'].append(os)
                        self._deserialize_b64(o, os.get('protected'))
                else:
                    o = self._deserialize_signature(djws)
                    self._deserialize_b64(o, o.get('protected'))

                if 'payload' in djws:
                    if o.get('b64', True):
                        o['payload'] = base64url_decode(str(djws['payload']))
                    else:
                        o['payload'] = djws['payload']

            except ValueError:
                c = raw_jws.split('.')
                if len(c) != 3:
                    raise InvalidJWSObject('Unrecognized representation')
                p = base64url_decode(str(c[0]))
                if len(p) > 0:
                    o['protected'] = p.decode('utf-8')
                    self._deserialize_b64(o, o['protected'])
                o['payload'] = base64url_decode(str(c[1]))
                o['signature'] = base64url_decode(str(c[2]))

            self.objects = o

        except Exception as e:  # pylint: disable=broad-except
            raise InvalidJWSObject('Invalid format', repr(e))

        if key:
            self.verify(key, alg)

    def add_signature(self, key, alg=None, protected=None, header=None):
        """Adds a new signature to the object.

        :param key: A (:class:`jwcrypto.jwk.JWK`) key of appropriate for
         the "alg" provided.
        :param alg: An optional algorithm name. If already provided as an
         element of the protected or unprotected header it can be safely
         omitted.
        :param potected: The Protected Header (optional)
        :param header: The Unprotected Header (optional)

        :raises InvalidJWSObject: if no payload has been set on the object,
                                  or invalid headers are provided.
        :raises ValueError: if the key is not a :class:`JWK` object.
        :raises ValueError: if the algorithm is missing or is not provided
         by one of the headers.
        :raises InvalidJWAAlgorithm: if the algorithm is not valid, is
         unknown or otherwise not yet implemented.
        """

        if not self.objects.get('payload', None):
            raise InvalidJWSObject('Missing Payload')

        b64 = True

        p = dict()
        if protected:
            if isinstance(protected, dict):
                p = protected
                protected = json_encode(p)
            else:
                p = json_decode(protected)

        # If b64 is present we must enforce criticality
        if 'b64' in list(p.keys()):
            crit = p.get('crit', [])
            if 'b64' not in crit:
                raise InvalidJWSObject('b64 header must always be critical')
            b64 = p['b64']

        if 'b64' in self.objects:
            if b64 != self.objects['b64']:
                raise InvalidJWSObject('Mixed b64 headers on signatures')

        h = None
        if header:
            if isinstance(header, dict):
                h = header
                header = json_encode(header)
            else:
                h = json_decode(header)

        p = self._merge_check_headers(p, h)

        if 'alg' in p:
            if alg is None:
                alg = p['alg']
            elif alg != p['alg']:
                raise ValueError('"alg" value mismatch, specified "alg" '
                                 'does not match JOSE header value')

        if alg is None:
            raise ValueError('"alg" not specified')

        c = JWSCore(alg, key, protected, self.objects['payload'])
        sig = c.sign()

        o = dict()
        o['signature'] = base64url_decode(sig['signature'])
        if protected:
            o['protected'] = protected
        if header:
            o['header'] = h
        o['valid'] = True

        if 'signatures' in self.objects:
            self.objects['signatures'].append(o)
        elif 'signature' in self.objects:
            self.objects['signatures'] = list()
            n = dict()
            n['signature'] = self.objects.pop('signature')
            if 'protected' in self.objects:
                n['protected'] = self.objects.pop('protected')
            if 'header' in self.objects:
                n['header'] = self.objects.pop('header')
            if 'valid' in self.objects:
                n['valid'] = self.objects.pop('valid')
            self.objects['signatures'].append(n)
            self.objects['signatures'].append(o)
        else:
            self.objects.update(o)
            self.objects['b64'] = b64

    def serialize(self, compact=False):
        """Serializes the object into a JWS token.

        :param compact(boolean): if True generates the compact
         representation, otherwise generates a standard JSON format.

        :raises InvalidJWSOperation: if the object cannot serialized
         with the compact representation and `compat` is True.
        :raises InvalidJWSSignature: if no signature has been added
         to the object, or no valid signature can be found.
        """
        if compact:
            if 'signatures' in self.objects:
                raise InvalidJWSOperation("Can't use compact encoding with "
                                          "multiple signatures")
            if 'signature' not in self.objects:
                raise InvalidJWSSignature("No available signature")
            if not self.objects.get('valid', False):
                raise InvalidJWSSignature("No valid signature found")
            if 'protected' in self.objects:
                protected = base64url_encode(self.objects['protected'])
            else:
                protected = ''
            if self.objects.get('payload', False):
                if self.objects.get('b64', True):
                    payload = base64url_encode(self.objects['payload'])
                else:
                    if isinstance(self.objects['payload'], bytes):
                        payload = self.objects['payload'].decode('utf-8')
                    else:
                        payload = self.objects['payload']
                    if '.' in payload:
                        raise InvalidJWSOperation(
                            "Can't use compact encoding with unencoded "
                            "payload that uses the . character")
            else:
                payload = ''
            return '.'.join([protected, payload,
                             base64url_encode(self.objects['signature'])])
        else:
            obj = self.objects
            sig = dict()
            if self.objects.get('payload', False):
                if self.objects.get('b64', True):
                    sig['payload'] = base64url_encode(self.objects['payload'])
                else:
                    sig['payload'] = self.objects['payload']
            if 'signature' in obj:
                if not obj.get('valid', False):
                    raise InvalidJWSSignature("No valid signature found")
                sig['signature'] = base64url_encode(obj['signature'])
                if 'protected' in obj:
                    sig['protected'] = base64url_encode(obj['protected'])
                if 'header' in obj:
                    sig['header'] = obj['header']
            elif 'signatures' in obj:
                sig['signatures'] = list()
                for o in obj['signatures']:
                    if not o.get('valid', False):
                        continue
                    s = {'signature': base64url_encode(o['signature'])}
                    if 'protected' in o:
                        s['protected'] = base64url_encode(o['protected'])
                    if 'header' in o:
                        s['header'] = o['header']
                    sig['signatures'].append(s)
                if len(sig['signatures']) == 0:
                    raise InvalidJWSSignature("No valid signature found")
            else:
                raise InvalidJWSSignature("No available signature")
            return json_encode(sig)

    @property
    def payload(self):
        if 'payload' not in self.objects:
            raise InvalidJWSOperation("Payload not available")
        if not self.is_valid:
            raise InvalidJWSOperation("Payload not verified")
        return self.objects['payload']

    def detach_payload(self):
        self.objects.pop('payload', None)

    @property
    def jose_header(self):
        obj = self.objects
        if 'signature' in obj:
            if 'protected' in obj:
                p = json_decode(obj['protected'])
            else:
                p = None
            return self._merge_check_headers(p, obj.get('header', dict()))
        elif 'signatures' in self.objects:
            jhl = list()
            for o in obj['signatures']:
                jh = dict()
                if 'protected' in o:
                    p = json_decode(o['protected'])
                else:
                    p = None
                jh = self._merge_check_headers(p, o.get('header', dict()))
                jhl.append(jh)
            return jhl
        else:
            raise InvalidJWSOperation("JOSE Header(s) not available")<|MERGE_RESOLUTION|>--- conflicted
+++ resolved
@@ -7,15 +7,13 @@
 from jwcrypto.jwa import JWA
 from jwcrypto.jwk import JWK
 
-<<<<<<< HEAD
+
 __all__ = [
     'JWSHeaderParameter',
     'JWSHeaderRegistry',
-    'jws_default_allowed_algs',
     'InvalidJWSSignature',
     'InvalidJWSObject',
     'InvalidJWSOperation',
-    'JWSCore',
     'JWS',
 ]
 
@@ -24,8 +22,7 @@
 # name: (description, supported?)
 JWSHeaderParameter = namedtuple('Parameter',
                                 'description mustprotect supported')
-=======
->>>>>>> 061c654c
+
 JWSHeaderRegistry = {
     'alg': JWSEHeaderParameter('Algorithm', False, True, None),
     'jku': JWSEHeaderParameter('JWK Set URL', False, False, None),
@@ -44,7 +41,7 @@
 }
 """Registry of valid header parameters"""
 
-jws_default_allowed_algs = [
+default_allowed_algs = [
     'HS256', 'HS384', 'HS512',
     'RS256', 'RS384', 'RS512',
     'ES256', 'ES384', 'ES512',
@@ -148,7 +145,7 @@
 
     def _jwa(self, name, allowed):
         if allowed is None:
-            allowed = jws_default_allowed_algs
+            allowed = default_allowed_algs
         if name not in allowed:
             raise InvalidJWSOperation('Algorithm not allowed')
         return JWA.signing_alg(name)
@@ -217,7 +214,7 @@
         if self._allowed_algs:
             return self._allowed_algs
         else:
-            return jws_default_allowed_algs
+            return default_allowed_algs
 
     @allowed_algs.setter
     def allowed_algs(self, algs):
@@ -498,7 +495,7 @@
         if alg is None:
             raise ValueError('"alg" not specified')
 
-        c = JWSCore(alg, key, protected, self.objects['payload'])
+        c = JWSCore(alg, key, protected, self.objects['payload'], self._allowed_algs)
         sig = c.sign()
 
         o = dict()
